<<<<<<< HEAD

import os
import re
import json
import logging
import openai
import asyncio
import time
from datetime import datetime
from dateutil.relativedelta import relativedelta
from dotenv import load_dotenv
=======
import nest_asyncio
import asyncio
import datetime
import openai
import emoji
import json
import re
>>>>>>> 0cebc32a
from telethon import TelegramClient
from telethon.errors import SessionPasswordNeededError
from telethon.tl.functions.messages import GetHistoryRequest
from telethon.tl.types import PeerChannel
<<<<<<< HEAD
from database import db

load_dotenv()

logging.basicConfig(level=logging.INFO)
logger = logging.getLogger(__name__)

# Helper functions
def clean_headline(text):
    text = re.sub(r"<.*?>", "", text)
    text = re.sub(r"[^a-zA-Z0-9.,!? ]", "", text)
    return text.strip()
=======
from telethon.sessions import StringSession
from datetime import date, datetime
from dateutil.relativedelta import relativedelta
from contractions import fix
from dotenv import load_dotenv
import os
import yfinance as yf

load_dotenv()

############ Helper Functions ############

def filter_message_data(message):
    return {
        "id": message.get('id'),
        "date": message.get('date').isoformat() if message.get('date') else None,
        "message": message.get('message'),
    }

def ticker_to_shortname(ticker):

    # Custom overrides for known tickers (Google)
    custom_overrides = {
        "GOOGL": "Google",
        "GOOG": "Google"
    }

    if ticker.upper() in custom_overrides:
        return custom_overrides[ticker.upper()]

    try:
        stock = yf.Ticker(ticker)
        info = stock.info
        raw_name = info.get('shortName', 'N/A')
        for suffix in ["Inc.", "Incorporated", "Corp.", "Corporation", "Ltd.", "Limited", "PLC", ",", ".com", "Platforms", "Company"]:
            raw_name = raw_name.replace(suffix, "")
        return raw_name.strip()
    except Exception as e:
        print(f"Error fetching info for {ticker}: {e}")
        return None

def extract_ticker_specific_messages(company_name, headline_dict):
    # Ensure company name is provided
    if not company_name:
        print(f"No company name provided.")
        return {}
    
    # Extract the actual message content from the dictionary
    if headline_dict.get('message'):
        headline = headline_dict.get('message')
        first_part = headline.split("\n\n", 1)[0]
    
        # Check if the message contains the company name
        if re.search(rf"\b{re.escape(company_name)}\b", first_part, re.IGNORECASE):
            # If it's a match, keep only relevant data in the dictionary
            relevant_data = {key: headline_dict[key] for key in ['date', 'id'] if key in headline_dict}
            relevant_data['message'] = first_part
            return relevant_data
        
    
def clean_text(headlines):
    for i in range(len(headlines)):
        msg = headlines[i]
        if msg:
            msg = re.sub(r"<.*?>", "", msg)
            msg = re.sub(r"[^a-zA-Z0-9.,!? ]", "", msg)
            msg = msg.strip()
            msg = fix(msg)
            msg = emoji.demojize(msg)
            headlines[i] = msg
        else:
            headlines[i] = ""
    return headlines

async def initialise_telegram_client(api_id, api_hash, phone, username):
    client = TelegramClient(username, api_id, api_hash)
  
    # Start the client (this may prompt for login if necessary)
    async def start_client():
      await client.start(phone)

      # Check if user is authorized, otherwise log in
      if not await client.is_user_authorized():
          await client.send_code_request(phone)
          try:
              await client.sign_in(phone, input('Enter the code: '))
          except SessionPasswordNeededError:
              await client.sign_in(password=input('Password: '))

    # Run the client setup asynchronously
    await start_client()
>>>>>>> 0cebc32a

    return client

<<<<<<< HEAD
async def scrape_telegram_headlines(client, days_to_scrape):
    channel_name = '@BizTimes'
    entity = PeerChannel(int(channel_name)) if channel_name.isdigit() else channel_name
=======
async def scrape_telegram_headlines(client, ticker):
    """
    Returns a dictionary, with the key being the date in ISO format and the value being the headline
    """

    user_input_channel = '@BizTimes'
    entity = PeerChannel(int(user_input_channel)) if user_input_channel.isdigit() else user_input_channel
>>>>>>> 0cebc32a
    my_channel = await client.get_entity(entity)
    company_name = ticker_to_shortname(ticker)

    offset_id = 0
    limit = 100
    all_messages = []
    today = datetime.today()
    start_date = today - relativedelta(days=days_to_scrape)

    while True:
        history = await client(GetHistoryRequest(
            peer=my_channel,
            offset_id=offset_id,
            offset_date=None,
            add_offset=0,
            limit=limit,
            max_id=0,
            min_id=0,
            hash=0
        ))

        if not history.messages:
            print("No more messages. Stopping scraping...")
            break

        for message in history.messages:
            message = message.to_dict()
            filtered_message = filter_message_data(message)

            if not filtered_message:
                continue
            ticker_message = extract_ticker_specific_messages(company_name,filtered_message) # returns a dictionary
            
            if ticker_message:
                msg_date_str = ticker_message.get('date')
                if msg_date_str:
                    # To make compatible with Python's datetime, not a string anymore
                    msg_date = datetime.fromisoformat(msg_date_str.replace("Z", "+00:00")).replace(tzinfo=None)
                    if msg_date < start_date:
                        return all_messages
                    # all_messages.append(ticker_message)
                    all_messages.append({
                        "date": msg_date.isoformat(),
                        "message": ticker_message.get("message")
                    })

        offset_id = history.messages[-1].id

    return all_messages

async def generate_stock_summary(ticker, openai_api_key, headlines):
    if not headlines:
        return f"No recent headlines found for {ticker}."
    company_name = ticker_to_shortname(ticker)
    if not company_name:
        return f"Unable to determine company name for ticker: {ticker}"
    if not headlines:
        return f"No relevant headlines found for {ticker} ({company_name}) in the Telegram channel."

    prompt = (
        f"Based on the following headlines which are the keys of the input dictionary that are arranged from most recent to least recent,"
        f"generate an accurate summary of {ticker}'s market performance, "
        "highlighting trends, risks, or positive developments. **Include appropriate emojis as this is for a dashboard.** \n\n" +
        "\n".join([f"- {headline}" for headline in headlines]) +
        "\n\nKeep the summary short (2-3 sentences), focused on key insights."
    )

    try:
        response = openai.ChatCompletion.create(
            model="gpt-4o-mini",
            messages=[
                {"role": "system", "content": "You are a financial advisor specializing in technical analysis."},
                {"role": "user", "content": prompt}
            ],
            temperature=0.7,
            top_p=1,
            frequency_penalty=0,
            presence_penalty=0
        )
        return response.choices[0].message.content.strip()
    except openai.error.OpenAIError as e:
        print(f"OpenAI API error: {e}")
        return "Unable to generate summary at this time due to an API error."
    

# -------------------- INCLUDE EVALUATION FUNCTION IN STOCK SUMARY --------------------
async def get_stock_summary(ticker, openai_api_key, evaluate=False):
    api_id = os.getenv("API_ID")
    api_hash = os.getenv("API_HASH")
    username = os.getenv("USERNAME")
    phone = os.getenv("PHONE")

<<<<<<< HEAD
    today = datetime.today()
    headlines = db.get_headlines(ticker, today - relativedelta(months=6))
    logger.info(f"Found {len(headlines)} headlines for {ticker} in the last 6 months.")
    last_headlines_date = datetime.fromisoformat(headlines[-1]["date"]).replace(tzinfo=None) if headlines else None

    if not headlines or last_headlines_date <= (today - relativedelta(hours=6)):
        client = await initialise_telegram_client(api_id, api_hash, string_session)
        days_to_scrape = (today - last_headlines_date).days + 1 if headlines else 180
        logger.info(f"Last headlines date: {last_headlines_date}. Scraping {days_to_scrape} days of headlines for {ticker}.")
        extra = await scrape_telegram_headlines(client, days_to_scrape)
        logger.info(f"Scraped {len(extra)} new headlines for {ticker} in the last 6 months.")
        db.save_headlines(ticker, extra)
        headlines.extend(extra)
        await client.disconnect()

    summary = await generate_stock_summary(ticker, openai_api_key, headlines)
    return summary
=======
    client = await initialise_telegram_client(api_id, api_hash, phone, username)
    headlines = await scrape_telegram_headlines(client, ticker)
    summary = await generate_stock_summary(ticker, openai_api_key, headlines)
    
    # Do faithfulness evaluation
    if evaluate and isinstance(summary, str) and not summary.lower().startswith("unable"):

        cleaned_headlines = clean_text([
            msg.get('message') for msg in headlines if msg.get('message')
        ])

        evaluation_prompt = (
            f"Evaluate the faithfulness of the following media analysis or summary based on the provided reference media headlines. "
            f"Faithfulness means how accurate and grounded the report is in the actual data. "
            f"Score it from 0 to 1 (1 being perfectly faithful), and provide a brief explanation.\n\n"
            f"Reference Headlines:\n{cleaned_headlines}\n\n"
            f"Generated Report:\n{summary}"
        )

        try:
            openai.api_key = openai_api_key
            response = openai.ChatCompletion.create(
                model="gpt-4o-mini",
                messages=[
                    {"role": "system", "content": "You are a critical media headlines fact-checker assessing accuracy of media headline summaries."},
                    {"role": "user", "content": evaluation_prompt}
                ],
                temperature=0.3
            )
            evaluation_result = response.choices[0].message.content.strip()

            # Try to extract score and explanation
            score_match = re.search(r"Score\s*[:\-]?\s*([0-1](?:\.\d+)?)", evaluation_result)
            score = float(score_match.group(1)) if score_match else None

            explanation = re.sub(r"Score\s*[:\-]?\s*[0-1](?:\.\d+)?\s*", "", evaluation_result, count=1, flags=re.IGNORECASE).strip()
            if explanation.lower().startswith("explanation:"):
                explanation = explanation[len("explanation:"):].strip()

            # Save to JSON
            results = {
                "Ticker": ticker,
                "Generated Analysis": summary,
                "Reference Headlines": cleaned_headlines,
                "Faithfulness Evaluation": {
                    "Score": score,
                    "Explanation": explanation
                }
            }

            output_dir = os.path.join(os.path.dirname(__file__), "..", "faithfulness_eval")
            os.makedirs(output_dir, exist_ok=True)

            filename = f"{datetime.now().strftime('%Y-%m-%d_%H-%M-%S')}_{ticker}_media_eval.json"
            filepath = os.path.join(output_dir, filename)

            with open(filepath, "w") as f:
                json.dump(results, f, indent=4)

            # print(f"Faithfulness evaluation saved to {filepath}")

        except Exception as e:
            print(f"Error evaluating faithfulness: {e}")

    await client.disconnect()
    return summary


# Commented out by default, only run when evaluation needs to be done
# if __name__ == "__main__":
#     import json
#     openai_api_key = os.getenv("OPENAI_API_KEY")
#     result = asyncio.run(get_stock_summary("AAPL", openai_api_key))
#     print(json.dumps(result, indent=2))
>>>>>>> 0cebc32a
<|MERGE_RESOLUTION|>--- conflicted
+++ resolved
@@ -1,4 +1,3 @@
-<<<<<<< HEAD
 
 import os
 import re
@@ -10,23 +9,14 @@
 from datetime import datetime
 from dateutil.relativedelta import relativedelta
 from dotenv import load_dotenv
-=======
-import nest_asyncio
-import asyncio
-import datetime
-import openai
-import emoji
-import json
-import re
->>>>>>> 0cebc32a
 from telethon import TelegramClient
 from telethon.errors import SessionPasswordNeededError
 from telethon.tl.functions.messages import GetHistoryRequest
 from telethon.tl.types import PeerChannel
-<<<<<<< HEAD
 from database import db
-
-load_dotenv()
+from telethon.sessions import StringSession
+from contractions import fix
+import yfinance as yf
 
 logging.basicConfig(level=logging.INFO)
 logger = logging.getLogger(__name__)
@@ -36,14 +26,6 @@
     text = re.sub(r"<.*?>", "", text)
     text = re.sub(r"[^a-zA-Z0-9.,!? ]", "", text)
     return text.strip()
-=======
-from telethon.sessions import StringSession
-from datetime import date, datetime
-from dateutil.relativedelta import relativedelta
-from contractions import fix
-from dotenv import load_dotenv
-import os
-import yfinance as yf
 
 load_dotenv()
 
@@ -128,23 +110,16 @@
 
     # Run the client setup asynchronously
     await start_client()
->>>>>>> 0cebc32a
 
     return client
 
-<<<<<<< HEAD
-async def scrape_telegram_headlines(client, days_to_scrape):
-    channel_name = '@BizTimes'
-    entity = PeerChannel(int(channel_name)) if channel_name.isdigit() else channel_name
-=======
-async def scrape_telegram_headlines(client, ticker):
+async def scrape_telegram_headlines(client, ticker, days_to_scrape):
     """
     Returns a dictionary, with the key being the date in ISO format and the value being the headline
     """
 
     user_input_channel = '@BizTimes'
     entity = PeerChannel(int(user_input_channel)) if user_input_channel.isdigit() else user_input_channel
->>>>>>> 0cebc32a
     my_channel = await client.get_entity(entity)
     company_name = ticker_to_shortname(ticker)
 
@@ -237,14 +212,13 @@
     username = os.getenv("USERNAME")
     phone = os.getenv("PHONE")
 
-<<<<<<< HEAD
     today = datetime.today()
     headlines = db.get_headlines(ticker, today - relativedelta(months=6))
     logger.info(f"Found {len(headlines)} headlines for {ticker} in the last 6 months.")
     last_headlines_date = datetime.fromisoformat(headlines[-1]["date"]).replace(tzinfo=None) if headlines else None
 
-    if not headlines or last_headlines_date <= (today - relativedelta(hours=6)):
-        client = await initialise_telegram_client(api_id, api_hash, string_session)
+    if not headlines or last_headlines_date <= (today - relativedelta(hours=12)):
+        client = await initialise_telegram_client(api_id, api_hash, phone, username)
         days_to_scrape = (today - last_headlines_date).days + 1 if headlines else 180
         logger.info(f"Last headlines date: {last_headlines_date}. Scraping {days_to_scrape} days of headlines for {ticker}.")
         extra = await scrape_telegram_headlines(client, days_to_scrape)
@@ -253,11 +227,6 @@
         headlines.extend(extra)
         await client.disconnect()
 
-    summary = await generate_stock_summary(ticker, openai_api_key, headlines)
-    return summary
-=======
-    client = await initialise_telegram_client(api_id, api_hash, phone, username)
-    headlines = await scrape_telegram_headlines(client, ticker)
     summary = await generate_stock_summary(ticker, openai_api_key, headlines)
     
     # Do faithfulness evaluation
@@ -319,8 +288,7 @@
 
         except Exception as e:
             print(f"Error evaluating faithfulness: {e}")
-
-    await client.disconnect()
+            
     return summary
 
 
@@ -329,5 +297,4 @@
 #     import json
 #     openai_api_key = os.getenv("OPENAI_API_KEY")
 #     result = asyncio.run(get_stock_summary("AAPL", openai_api_key))
-#     print(json.dumps(result, indent=2))
->>>>>>> 0cebc32a
+#     print(json.dumps(result, indent=2))
--- conflicted
+++ resolved
@@ -1,6 +1,6 @@
 from flask import Flask, request, jsonify
 from flask_cors import CORS
-<<<<<<< HEAD
+
 from .config import Config
 from .database import db
 from .utils import (
@@ -13,9 +13,6 @@
 import asyncio
 from datetime import datetime, timedelta
 import os
-=======
-import os
-
 from utils.holistic_summary import get_holistic_recommendation
 from utils.esg_analysis import get_esg_report, fetch_esg_data
 from config import DEFAULT_PERIOD, OPENAI_API_KEY, ESG_API_TOKEN
@@ -31,7 +28,7 @@
 )
 from dotenv import load_dotenv
 load_dotenv()
->>>>>>> 940e2b3b
+
 
 app = Flask(__name__)
 CORS(app)
@@ -51,61 +48,15 @@
     if not ticker:
         return jsonify({"error": "Missing ticker symbol"}), 400
 
-<<<<<<< HEAD
-    # Check cache first (valid for 7 days)
-        latest_date = db.get_latest_financial_metric_date(ticker)  
-        if latest_date and (datetime.now() - datetime.strptime(latest_date, '%Y-%m-%d')).days < 7:
-            metrics = db.get_financial_metrics(ticker)
-        return jsonify({
-            "esg_scores": {
-                "Total": metrics.get("esg_risk_score"),
-                "Environmental": metrics.get("environmental_score"),
-                "Social": metrics.get("social_score"),
-                "Governance": metrics.get("governance_score"),
-                "Controversy": {
-                    "Value": metrics.get("controversy_value", "N/A"),
-                    "Description": metrics.get("controversy_description", "N/A")
-                }
-            }
-        })
-
-    # Fetch fresh data if not in cache
-    esg_data = esg_analysis.fetch_esg_data(ticker, app.config['ESG_API_TOKEN'])
+    # Fetch ESG data for the ticker
+    esg_data = fetch_esg_data(ticker)
+    
     if "error" in esg_data:
         return jsonify({"error": esg_data["error"]}), 400
 
-    # Store in database
-    db.insert_financial_metric(
-        ticker=ticker,
-        date=datetime.now().strftime('%Y-%m-%d'),
-        esg_risk_score=esg_data.get("Total ESG Risk Score"),
-        environmental_score=esg_data.get("Environmental Risk Score"),
-        social_score=esg_data.get("Social Risk Score"),
-        governance_score=esg_data.get("Governance Risk Score"),
-        controversy_value=esg_data.get("Controversy Level", {}).get("Value"),
-        controversy_description=esg_data.get("Controversy Level", {}).get("Description")
-    )
-    
-    return jsonify({
-        "esg_scores": {
-            "Total": esg_data.get("Total ESG Risk Score"),
-            "Environmental": esg_data.get("Environmental Risk Score"),
-            "Social": esg_data.get("Social Risk Score"),
-            "Governance": esg_data.get("Governance Risk Score"),
-            "Controversy": esg_data.get("Controversy Level", {})
-        }
-    })
-=======
-    # Fetch ESG data for the ticker
-    esg_data = fetch_esg_data(ticker)
-    
-    if "error" in esg_data:
-        return jsonify({"error": esg_data["error"]}), 400
-
     print(f"Extracted ESG Scores: {esg_data}")
     
     return jsonify({"esg_scores": esg_data})
->>>>>>> 940e2b3b
 
 @app.route("/api/esg-gen-report", methods=["POST"])
 def generate_esg_report():
@@ -116,7 +67,6 @@
     if not ticker:
         return jsonify({"error": "Missing ticker symbol"}), 400
 
-<<<<<<< HEAD
     # First get scores (uses cached data if available)
     esg_response = get_esg_scores()
     if esg_response.status_code != 200:
@@ -137,10 +87,6 @@
         app.config['OPENAI_API_KEY']
     )
     
-=======
-    report = get_esg_report(ticker, OPENAI_API_KEY)
-    print(f"Generated ESG Report: {report}")
->>>>>>> 940e2b3b
     return jsonify({"report": report})
 
 # ==================== STOCK ENDPOINTS ====================
@@ -212,16 +158,58 @@
     if not ticker:
         return jsonify({"error": "Missing ticker"}), 400
 
-<<<<<<< HEAD
-    try:
-        recommendation, technical_summary = stock_history.get_stock_recommendation(
-            ticker, 
-            timeframe,
-            app.config['OPENAI_API_KEY']
-        )
+    recommendation, _ = get_stock_recommendation(ticker, timeframe, os.getenv("OPENAI_API_KEY", ""))
+    return jsonify({"recommendation": recommendation})
+# Finanical Summary
+# 1 Chart Data
+@app.route("/api/financial-chart", methods=["POST"])
+def financial_chart():
+    data = request.json
+    ticker = data.get("ticker", "").upper()
+    period = data.get("period", "1y")
+
+    if not ticker:
+        return jsonify({"error": "Missing ticker symbol"}), 400
+
+    try:
+        df_all = get_full_quarterly_data(ticker)
+        df = filter_financial_data_by_period(df_all, period)
+
+        # Drop rows with any NaN values to avoid frontend issues
+        print("✅ Original rows:", len(df))
+        df = df.dropna()
+        print("🧹 Cleaned rows:", len(df))
+
+
+        chart_data = []
+        for _, row in df.iterrows():
+            chart_data.append({
+                "quarter": row["Quarter"],
+                "revenue": row["Revenue"],
+                "net_income": row["Net Income"],
+                "free_cash_flow": row["Free Cash Flow"]
+            })
+
+        return jsonify({"data": chart_data})
+    except Exception as e:
+        return jsonify({"error": str(e)}), 500
+
+
+# 2️Summary & Commentary
+@app.route("/api/financial-recommendation", methods=["POST"])
+def financial_recommendation():
+    data = request.json
+    ticker = data.get("ticker", "").upper()
+    if not ticker:
+        return jsonify({"error": "Missing ticker symbol"}), 400
+
+    try:
+        df = get_full_quarterly_data(ticker)
+        summary = generate_financial_summary(df, ticker)
+        commentary = generate_ai_investment_commentary(summary, os.getenv("OPENAI_API_KEY"))
         return jsonify({
-            "recommendation": recommendation,
-            "technical_summary": technical_summary
+            "summary": summary,
+            "commentary": commentary
         })
     except Exception as e:
         return jsonify({"error": str(e)}), 500
@@ -265,109 +253,6 @@
                 app.config['OPENAI_API_KEY']
             )
         )
-        return jsonify({"summary": summary})
-    except Exception as e:
-        return jsonify({"error": str(e)}), 500
-
-# ==================== HOLISTIC SUMMARY ENDPOINT ====================
-
-@app.route("/api/holistic-summary", methods=["POST"])
-def get_holistic_summary():
-    """Endpoint 6: Combined analysis of all factors"""
-    data = request.json
-    ticker = data.get("ticker", "").upper()
-    
-    if not ticker:
-        return jsonify({"error": "Missing ticker"}), 400
-
-    try:
-        # Get all components
-        stock_resp = get_stock_recommendation()
-        if stock_resp.status_code != 200:
-            return stock_resp
-        stock_data = stock_resp.get_json()
-        
-        esg_resp = generate_esg_report()
-        if esg_resp.status_code != 200:
-            return esg_resp
-        esg_report = esg_resp.get_json()["report"]
-        
-        fin_summary = financial_summary.generate_summary(ticker)
-        
-        news_resp = get_media_sentiment()
-        if news_resp.status_code != 200:
-            return news_resp
-        news_summary = news_resp.get_json()["summary"]
-        
-        # Combine into holistic view
-        report = holistic_summary.get_holistic_recommendation(
-            ticker, 
-            stock_data["recommendation"],
-            esg_report,
-            fin_summary,
-            news_summary
-        )
-        
-        return jsonify({"report": report})
-    except Exception as e:
-        return jsonify({"error": str(e)}), 500
-=======
-    recommendation, _ = get_stock_recommendation(ticker, timeframe, os.getenv("OPENAI_API_KEY", ""))
-    return jsonify({"recommendation": recommendation})
-# Finanical Summary
-# 1 Chart Data
-@app.route("/api/financial-chart", methods=["POST"])
-def financial_chart():
-    data = request.json
-    ticker = data.get("ticker", "").upper()
-    period = data.get("period", "1y")
-
-    if not ticker:
-        return jsonify({"error": "Missing ticker symbol"}), 400
-
-    try:
-        df_all = get_full_quarterly_data(ticker)
-        df = filter_financial_data_by_period(df_all, period)
-
-        # Drop rows with any NaN values to avoid frontend issues
-        print("✅ Original rows:", len(df))
-        df = df.dropna()
-        print("🧹 Cleaned rows:", len(df))
-
-
-        chart_data = []
-        for _, row in df.iterrows():
-            chart_data.append({
-                "quarter": row["Quarter"],
-                "revenue": row["Revenue"],
-                "net_income": row["Net Income"],
-                "free_cash_flow": row["Free Cash Flow"]
-            })
-
-        return jsonify({"data": chart_data})
-    except Exception as e:
-        return jsonify({"error": str(e)}), 500
-
-
-# 2️Summary & Commentary
-@app.route("/api/financial-recommendation", methods=["POST"])
-def financial_recommendation():
-    data = request.json
-    ticker = data.get("ticker", "").upper()
-    if not ticker:
-        return jsonify({"error": "Missing ticker symbol"}), 400
-
-    try:
-        df = get_full_quarterly_data(ticker)
-        summary = generate_financial_summary(df, ticker)
-        commentary = generate_ai_investment_commentary(summary, os.getenv("OPENAI_API_KEY"))
-        return jsonify({
-            "summary": summary,
-            "commentary": commentary
-        })
-    except Exception as e:
-        return jsonify({"error": str(e)}), 500
-
 # At A Glance Holistic Summary
 @app.route("/api/holistic-summary", methods=["POST"])
 def holistic_summary():
@@ -384,7 +269,6 @@
     except Exception as e:
         return jsonify({"error": str(e)}), 500
 
->>>>>>> 940e2b3b
 
 if __name__ == "__main__":
     app.run(debug=True)
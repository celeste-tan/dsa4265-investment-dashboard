import React, { useState, useEffect } from 'react';
import './Dashboard.css';
import Modal from 'react-modal';
import ReactMarkdown from 'react-markdown';
import {
  LineChart, Line, XAxis, YAxis, Tooltip, CartesianGrid, ResponsiveContainer, PieChart, Pie, Cell, Legend
} from 'recharts';

Modal.setAppElement('#root');

const SHORT_TERM_PERIODS = ['1d', '5d', '1mo', '3mo', '1y'];
const LONG_TERM_PERIODS = ['5y', '10y', '15y'];

function ESGPieChart({ data }) {
  const COLORS = ['#4460ef', '#f44879', '#32c1a4'];

  const pieData = [
    { name: 'Environmental', value: data["Environmental Risk Score"] },
    { name: 'Social', value: data["Social Risk Score"] },
    { name: 'Governance', value: data["Governance Risk Score"] },
  ];

  return (
    <ResponsiveContainer width="100%">
      <PieChart margin={{ top: 10, right: 10, left: -40, bottom: 30 }}>
        <Pie data={pieData} dataKey="value" nameKey="name" cx="50%" cy="50%" outerRadius={80} label>
          {pieData.map((_, index) => (
            <Cell key={`cell-${index}`} fill={COLORS[index % COLORS.length]} />
          ))}
        </Pie>
        <Tooltip />
        <Legend verticalAlign="middle" align="right" layout="vertical" />
      </PieChart>
    </ResponsiveContainer>
  );
}

function Dashboard({ ticker, timeframe, onAllDataLoaded }) {
  const [holisticSummary, setHolisticSummary] = useState('');
  const [loadingHolistic, setLoadingHolistic] = useState(false);

  const [chartData, setChartData] = useState([]);
  const [chartPeriod, setChartPeriod] = useState('1y');
  const [loadingChart, setLoadingChart] = useState(false);

  const [esgScores, setEsgScores] = useState(null);
  const [esgScoresLoaded, setEsgScoresLoaded] = useState(false);
  const [esgReport, setEsgReport] = useState(null);
  const [stockHistory, setStockHistory] = useState(null);
  const [mediaSentiment, setMediaSentiment] = useState(null);
  const [loadingScores, setLoadingScores] = useState(false);
  const [loadingReport, setLoadingReport] = useState(false);
  const [loadingStockHistory, setLoadingStockHistory] = useState(false);
  const [loadingMediaSentiment, setLoadingMediaSentiment] = useState(false);

  const [financialData, setFinancialData] = useState([]);
  const [financialSummary, setFinancialSummary] = useState(null);
  const [financialInsight, setFinancialInsight] = useState(null);
  const [loadingFinancials, setLoadingFinancials] = useState(false);
  const [loadingFinancialData, setLoadingFinancialData] = useState(false);

  const [showFinancialModal, setShowFinancialModal] = useState(false);
  const [showESGModal, setShowESGModal] = useState(false);
  const [showStockModal, setShowStockModal] = useState(false);

<<<<<<< HEAD
  const [financialView, setFinancialView] = useState('1y'); // NEW STATE

=======
  useEffect(() => {
    // if all the loading states are false, call the onAllDataLoaded function
    if (holisticSummary != '') {
      onAllDataLoaded();
    }
  }, [holisticSummary]);
  
>>>>>>> 40e5e57c
  useEffect(() => {
    if (!ticker) return;
    const defaultPeriod = timeframe === 'long-term' ? '5y' : '1y';
    setChartPeriod(defaultPeriod);
  }, [ticker, timeframe]);

  useEffect(() => {
    if (!ticker) return;

    const fetchMetrics = async () => {
      setLoadingFinancialData(true);
      setFinancialData([]);
      try {
        const period = timeframe === 'long-term' ? '5y' : '1y';
        const res = await fetch('http://127.0.0.1:5000/api/financial-chart', {
          method: 'POST',
          headers: { 'Content-Type': 'application/json' },
          body: JSON.stringify({ ticker, period }),
        })
        const chartData = await res.json();
        setFinancialData(chartData.data || []);
      } catch {
        setFinancialData([]);
      } finally {
        setLoadingFinancialData(false);
      }
    };

<<<<<<< HEAD
        const historyData = await historyRes.json();
        setStockHistory(historyData.recommendation || 'No stock history available.');
        setLoadingStockHistory(false);

        const scoresData = await scoresRes.json();
        setEsgScores(scoresData.esg_scores || {});
        setLoadingScores(false);

        const headlinesData = await mediaRes.json();
        setMediaSentiment(headlinesData.summary || 'No media headlines available.');
        setLoadingMediaSentiment(false);

        const reportData = await reportRes.json();
        setEsgReport(reportData.report || 'No ESG report available.');
        setLoadingReport(false);

        const holisticRes = await fetch('http://127.0.0.1:5000/api/holistic-summary', {
          method: 'POST',
          headers: { 'Content-Type': 'application/json' },
          body: JSON.stringify({ ticker, timeframe }),
        });
        const holisticData = await holisticRes.json();
        setHolisticSummary(holisticData.summary || 'No summary available.');
        setLoadingHolistic(false);
      } catch {
        setStockHistory('Error loading stock history.');
        setEsgScores(null);
        setMediaSentiment('Error loading media headlines.');
        setEsgReport('Error loading ESG report.');
        setHolisticSummary('Error loading holistic summary.');
      }

      if (onAllDataLoaded) onAllDataLoaded();
=======
    fetchMetrics();
  }, [ticker, chartPeriod]);

  useEffect(() => {
    if (!ticker) return;

    const fetchEsgScores = async () => {
      setLoadingScores(true);
      try {
        const res = await fetch('http://127.0.0.1:5000/api/esg-scores', {
          method: 'POST',
          headers: { 'Content-Type': 'application/json' },
          body: JSON.stringify({ ticker }),
        })
        const scoresData = await res.json();
        setEsgScores(scoresData.esg_scores || {});
        setEsgScoresLoaded(true);
      } catch {
        setEsgScores({});
      } finally {
        setLoadingScores(false);
      }
>>>>>>> 40e5e57c
    };

    fetchEsgScores();
  }, [ticker, chartPeriod]);

  useEffect(() => {
    if (!ticker || !chartPeriod) return;

    const fetchChartData = async () => {
      setLoadingChart(true);
      try {
        const res = await fetch('http://127.0.0.1:5000/api/stock-chart', {
          method: 'POST',
          headers: { 'Content-Type': 'application/json' },
          body: JSON.stringify({ ticker, period: chartPeriod }),
        });
        const data = await res.json();
        setChartData(data.prices || []);
      } catch {
        setChartData([]);
      } finally {
        setLoadingChart(false);
      }
    };

    fetchChartData();
  }, [ticker, chartPeriod]);

  useEffect(() => {
    if (!ticker || !financialView) return;

    const fetchFinancialData = async () => {
      setLoadingFinancials(true);
      setFinancialData([]);
      setFinancialInsight(null);
      setFinancialSummary(null);

      try {
        const period = financialView;

        const [recRes] = await Promise.all([
          fetch('http://127.0.0.1:5000/api/financial-recommendation', {
            method: 'POST',
            headers: { 'Content-Type': 'application/json' },
            body: JSON.stringify({ ticker, period }),
          }),
        ]);
        const recData = await recRes.json();

        setFinancialSummary(recData.summary || 'No summary available.');
        setFinancialInsight(recData.commentary || 'No commentary available.');
      } catch {
        setFinancialSummary('Error loading financial summary.');
        setFinancialInsight('Error loading financial insight.');
      } finally {
        setLoadingFinancials(false);
      }
    };

    fetchFinancialData();
  }, [ticker, financialView]); // includes financialView now

  // STOCK HISTORY
  useEffect(() => {
    if (!ticker || !timeframe) return;

    const fetchStockHistory = async () => {
      setLoadingStockHistory(true);
      try {
        const res = await fetch('http://127.0.0.1:5000/api/stock-history', {
          method: 'POST',
          headers: { 'Content-Type': 'application/json' },
          body: JSON.stringify({ ticker, timeframe }),
        });
        const data = await res.json();
        setStockHistory(data.recommendation || 'No stock history available.');
      } catch {
        setStockHistory('Error loading stock history.');
      } finally {
        setLoadingStockHistory(false);
      }
    };

    fetchStockHistory();
  }, [ticker, timeframe]);

  // ESG REPORT
  useEffect(() => {
    if (!ticker) return;

    const fetchEsgReport = async () => {
      setLoadingReport(true);
      try {
        const res = await fetch('http://127.0.0.1:5000/api/esg-gen-report', {
          method: 'POST',
          headers: { 'Content-Type': 'application/json' },
          body: JSON.stringify({ ticker }),
        });
        const data = await res.json();
        setEsgReport(data.report || 'No ESG report available.');
      } catch {
        setEsgReport('Error loading ESG report.');
      } finally {
        setLoadingReport(false);
      }
    };

    fetchEsgReport();
  }, [ticker]);

  // MEDIA SENTIMENT
  useEffect(() => {
    if (!ticker) return;

    const fetchMediaSentiment = async () => {
      setLoadingMediaSentiment(true);
      try {
        const res = await fetch('http://127.0.0.1:5000/api/media-sentiment-summary', {
          method: 'POST',
          headers: { 'Content-Type': 'application/json' },
          body: JSON.stringify({ ticker }),
        });
        const data = await res.json();
        setMediaSentiment(data.summary || 'No media headlines available.');
      } catch {
        setMediaSentiment('Error loading media headlines.');
      } finally {
        setLoadingMediaSentiment(false);
      }
    };

    fetchMediaSentiment();
  }, [ticker]);

  // HOLISTIC SUMMARY
  useEffect(() => {
    if (!ticker || !timeframe) return;

    const fetchHolisticSummary = async () => {
      setLoadingHolistic(true);
      try {
        const res = await fetch('http://127.0.0.1:5000/api/holistic-summary', {
          method: 'POST',
          headers: { 'Content-Type': 'application/json' },
          body: JSON.stringify({ ticker, timeframe }),
        });
        const data = await res.json();
        setHolisticSummary(data.summary || 'No summary available.');
      } catch {
        setHolisticSummary('Error loading holistic summary.');
      } finally {
        setLoadingHolistic(false);
      }
    };

    fetchHolisticSummary();
  }, [ticker, timeframe]);

  const renderTabs = () => {
    const periods = timeframe === 'long-term' ? LONG_TERM_PERIODS : SHORT_TERM_PERIODS;
    return (
      <div className="range-tabs">
        {periods.map((p) => (
          <button key={p} className={chartPeriod === p ? 'active' : ''} onClick={() => setChartPeriod(p)}>
            {p.toUpperCase()}
          </button>
        ))}
      </div>
    );
  };

  return (
    <div className="dashboard-layout">
      {/* Holistic Summary */}
      <div className="left-card">
        <div className="card">
          <h2>At a Glance - {ticker}</h2>
          {loadingHolistic ? (
            <p>Loading holistic summary...</p>
          ) : (
            <div className="holistic-summary">
              <ReactMarkdown>{holisticSummary}</ReactMarkdown>
            </div>
          )}
        </div>
      </div>

      {/* Right Panel */}
      <div className="right-grid">

        {/* Media */}
        <div className="card">
          <h2>Media Sentiment Analysis</h2>
          {loadingMediaSentiment ? (
            <p>Loading media analysis...</p>
          ) : (
            <div className="media-summary">
              <p>{mediaSentiment}</p>
            </div>
          )}
        </div>

        {/* Stock History Chart */}
        <div className="card">
          <h2>
            Stock History Performance (USD)
            <button className="info-icon" onClick={() => setShowStockModal(true)} disabled={loadingStockHistory || !stockHistory}>ℹ️</button>
          </h2>
          {renderTabs()}
          {loadingChart ? (
            <p>Loading chart...</p>
          ) : (
            <ResponsiveContainer width="100%" height={300}>
              <LineChart data={chartData} margin={{ top: 10, right: 10, left: -40, bottom: 40 }}>
                <CartesianGrid strokeDasharray="3 3" />
                <XAxis dataKey="date" tick={{ fontSize: 12 }} />
                <YAxis tick={{ fontSize: 12 }} tickFormatter={(v) => `$${v.toLocaleString()}`} />
                <Tooltip formatter={(v) => `$${v.toLocaleString()}`} />
                <Line type="monotone" dataKey="close" stroke="#4460ef" strokeWidth={3} dot={false} />
              </LineChart>
            </ResponsiveContainer>
          )}
        </div>
{/* Financial Chart + Toggle */}
<div className="card">
  <h2>
    Financial Metrics Trends
    <button
      className="info-icon"
      onClick={() => setShowFinancialModal(true)}
      disabled={loadingFinancials || !financialInsight}
    >
      ℹ️
    </button>
  </h2>

  {/* Toggle Buttons only */}
  <div className="range-tabs" style={{ marginBottom: '0.5rem' }}>
    <button
      className={financialView === '1y' ? 'active' : ''}
      onClick={() => setFinancialView('1y')}
    >
      Quarterly
    </button>
    <button
      className={financialView === '5y' ? 'active' : ''}
      onClick={() => setFinancialView('5y')}
    >
      Annual
    </button>
    </div>

{/* Financial Chart Visualization */}
{loadingFinancials ? (
  <p>Loading financial chart...</p>
) : (
  <div style={{ transform: 'scale(0.95)', transformOrigin: 'top left' }}>
    <ResponsiveContainer width="100%" height={280}>
      <LineChart data={financialData} margin={{ top: 10, right: 60, left: 0, bottom: 30 }}>
        <CartesianGrid strokeDasharray="3 3" />
        <XAxis
          dataKey="label"
          tick={{ fontSize: 12 }}
          interval={0}
          angle={0}
          textAnchor="middle"
        />
        <YAxis
          tick={{ fontSize: 12 }}
          tickFormatter={(v) => `${(v / 1_000_000).toLocaleString()}M`}
        />
        <Tooltip formatter={(v) => `${(v / 1_000_000).toLocaleString()}M`} />

        {/* One Label Per Line at Final Data Point */}
        <Line
          type="monotone"
          dataKey="revenue"
          stroke="#4460ef"
          strokeWidth={2}
          dot={false}
          isAnimationActive={false}
          name="Revenue"
          label={({ index, x, y }) =>
            index === financialData.length - 1 ? (
              <text x={x + 8} y={y} fill="#4460ef" fontSize={11}>
                Revenue
              </text>
            ) : null
          }
        />
        <Line
          type="monotone"
          dataKey="net_income"
          stroke="#f44879"
          strokeWidth={2}
          dot={false}
          isAnimationActive={false}
          name="Net Income"
          label={({ index, x, y }) =>
            index === financialData.length - 1 ? (
              <text x={x + 8} y={y} fill="#f44879" fontSize={11}>
                Net Income
              </text>
            ) : null
          }
        />
        <Line
          type="monotone"
          dataKey="free_cash_flow"
          stroke="#32c1a4"
          strokeWidth={2}
          dot={false}
          isAnimationActive={false}
          name="Free Cash Flow"
          label={({ index, x, y }) =>
            index === financialData.length - 1 ? (
              <text x={x + 8} y={y} fill="#32c1a4" fontSize={11}>
                Free Cash Flow
              </text>
            ) : null
          }
        />
      </LineChart>
    </ResponsiveContainer>
  </div>
)}
</div>


<<<<<<< HEAD
=======
        <div className="card">
          <h2>
            Financial Metrics Trends
            <button className="info-icon" onClick={() => setShowFinancialModal(true)} disabled={loadingFinancials || !financialInsight}>
              ℹ️
            </button>
          </h2>
          {loadingFinancialData ? (
            <p>Loading financial chart...</p>
          ) : (
            <ResponsiveContainer width="100%" height={300}>
              <LineChart data={financialData} margin={{ top: 10, right: 10, left: -20, bottom: -10 }}>
                <CartesianGrid strokeDasharray="3 3" />
                <XAxis dataKey="quarter" tick={{ fontSize: 12 }} />
                <YAxis 
                  tick={{ fontSize: 12 }} 
                  tickFormatter={(value) => `${(value / 1_000_000).toLocaleString()}M`}
                />
                <Tooltip
                  formatter={(value) => `${(value / 1_000_000).toLocaleString()}M`} 
                />
                <Line type="monotone" dataKey="revenue" stroke="#4460ef" strokeWidth={3} dot={false} />
                <Line type="monotone" dataKey="net_income" stroke="#f44879" strokeWidth = {3} dot={false} />
                <Line type="monotone" dataKey="free_cash_flow" stroke="#32c1a4" strokeWidth={3} dot={false} />
              </LineChart>
            </ResponsiveContainer>
          )}
        </div>
>>>>>>> 40e5e57c




        {/* ESG Score */}
        <div className="card">
          <h2>
            ESG Score
            <button className="info-icon" onClick={() => setShowESGModal(true)} disabled={loadingReport || !esgReport}>ℹ️</button>
          </h2>
          {!esgScoresLoaded ? (
            loadingScores ? (
              <p>Loading ESG data...</p>
            ) : (
              <p>No ESG data available.</p>
            )) : (
              <>
                <ul><strong>Total ESG Risk Score:</strong> {esgScores["Total ESG Risk Score"]}</ul>
                <ESGPieChart data={esgScores} />
              </>
            )
          }
        </div>
      </div>

      {/* Modals (stock, financial, ESG) */}
      {/* ...existing modal code stays unchanged... */}
    </div>
  );
}

export default Dashboard;<|MERGE_RESOLUTION|>--- conflicted
+++ resolved
@@ -63,10 +63,8 @@
   const [showESGModal, setShowESGModal] = useState(false);
   const [showStockModal, setShowStockModal] = useState(false);
 
-<<<<<<< HEAD
   const [financialView, setFinancialView] = useState('1y'); // NEW STATE
 
-=======
   useEffect(() => {
     // if all the loading states are false, call the onAllDataLoaded function
     if (holisticSummary != '') {
@@ -74,7 +72,6 @@
     }
   }, [holisticSummary]);
   
->>>>>>> 40e5e57c
   useEffect(() => {
     if (!ticker) return;
     const defaultPeriod = timeframe === 'long-term' ? '5y' : '1y';
@@ -103,41 +100,6 @@
       }
     };
 
-<<<<<<< HEAD
-        const historyData = await historyRes.json();
-        setStockHistory(historyData.recommendation || 'No stock history available.');
-        setLoadingStockHistory(false);
-
-        const scoresData = await scoresRes.json();
-        setEsgScores(scoresData.esg_scores || {});
-        setLoadingScores(false);
-
-        const headlinesData = await mediaRes.json();
-        setMediaSentiment(headlinesData.summary || 'No media headlines available.');
-        setLoadingMediaSentiment(false);
-
-        const reportData = await reportRes.json();
-        setEsgReport(reportData.report || 'No ESG report available.');
-        setLoadingReport(false);
-
-        const holisticRes = await fetch('http://127.0.0.1:5000/api/holistic-summary', {
-          method: 'POST',
-          headers: { 'Content-Type': 'application/json' },
-          body: JSON.stringify({ ticker, timeframe }),
-        });
-        const holisticData = await holisticRes.json();
-        setHolisticSummary(holisticData.summary || 'No summary available.');
-        setLoadingHolistic(false);
-      } catch {
-        setStockHistory('Error loading stock history.');
-        setEsgScores(null);
-        setMediaSentiment('Error loading media headlines.');
-        setEsgReport('Error loading ESG report.');
-        setHolisticSummary('Error loading holistic summary.');
-      }
-
-      if (onAllDataLoaded) onAllDataLoaded();
-=======
     fetchMetrics();
   }, [ticker, chartPeriod]);
 
@@ -160,7 +122,6 @@
       } finally {
         setLoadingScores(false);
       }
->>>>>>> 40e5e57c
     };
 
     fetchEsgScores();
@@ -489,9 +450,6 @@
 )}
 </div>
 
-
-<<<<<<< HEAD
-=======
         <div className="card">
           <h2>
             Financial Metrics Trends
@@ -520,12 +478,7 @@
             </ResponsiveContainer>
           )}
         </div>
->>>>>>> 40e5e57c
-
-
-
-
-        {/* ESG Score */}
+
         <div className="card">
           <h2>
             ESG Score
